+ Put server code in git.
+ Make --xs the default for 'osc gnome t/ta'
<<<<<<< HEAD
+ Prefill the .changes with "Updated translations"?
+ Have a "commit, wait for build success on OBS, submit to G:F" command
+ Finish osc gnome forward.
+ Support a list of projects instead of just --project or gnome_project.
  This would be useful for people working on more than one project.
+ Output an error if the project passed with --project does not exist.
+ Document --project.
=======
  For ta: it makes sense if the submitted revision is the current revision
  in G:F.
  For t: maybe check the version in the home project?
+ add 'osc gnome validate/check': make sure that committing is fine
+ 'osc gnome update':
  - prefill the .changes with "Updated translations"?
    (Magnus has a patch)
  - check integrity with md5sum/sha1sum
  - clean the spec file (?):
    . one BuildRequires/Requires per line and alphabetically sorted
    . correctly order Name, License, Group, BuildRequires, etc.
+ 'osc gnome todoadmin':
  - tell about packages with no upstream info
  - use get_obs_build_results
+ 'osc gnome forward':
  - cancel old requests (automatically? ask?)
+ 'osc gnome buildsubmit':
  - add a --forward option that makes it possible to automatically forward
    the submission to oS:F if the user has the permission to do so.
    Use 'osc meta prj GNOME:Factory' to see how to check for permissions.
  - automatically unreserve (if it was reserved), with a --no-unreserve option.
+ Kill usage of http_GET, http_PUT (?)
+ Add --no-cache option to force the plugin to not use caches.
+ Output an error if the project passed with --project does not exist (?)
+ Document:
  - usage with --project, or multiple projects.
  - 'osc gnome build', 'osc gnome buildsubmit'
>>>>>>> bb4a9966
<|MERGE_RESOLUTION|>--- conflicted
+++ resolved
@@ -1,14 +1,5 @@
 + Put server code in git.
 + Make --xs the default for 'osc gnome t/ta'
-<<<<<<< HEAD
-+ Prefill the .changes with "Updated translations"?
-+ Have a "commit, wait for build success on OBS, submit to G:F" command
-+ Finish osc gnome forward.
-+ Support a list of projects instead of just --project or gnome_project.
-  This would be useful for people working on more than one project.
-+ Output an error if the project passed with --project does not exist.
-+ Document --project.
-=======
   For ta: it makes sense if the submitted revision is the current revision
   in G:F.
   For t: maybe check the version in the home project?
@@ -35,5 +26,4 @@
 + Output an error if the project passed with --project does not exist (?)
 + Document:
   - usage with --project, or multiple projects.
-  - 'osc gnome build', 'osc gnome buildsubmit'
->>>>>>> bb4a9966
+  - 'osc gnome build', 'osc gnome buildsubmit'