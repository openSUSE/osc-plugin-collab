--- conflicted
+++ resolved
@@ -253,15 +253,10 @@
 
             if self._gnome_needs_update(oF_version, GF_version, upstream_version):
                 if is_submitted(package, submitted_packages):
-<<<<<<< HEAD
+                    if exclude_submitted:
+                        continue
                     GF_version = GF_version + ' (s)'
                     upstream_version = upstream_version + ' (s)'
-=======
-                    if exclude_submitted:
-                        continue
-                    GF_version = GF_version + '*'
-                    upstream_version = upstream_version + '*'
->>>>>>> 2339e129
                 if package in reserved_packages:
                     if exclude_reserved:
                         continue
