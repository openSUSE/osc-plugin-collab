--- conflicted
+++ resolved
@@ -104,12 +104,9 @@
         self.Cache = cache
 
 
-<<<<<<< HEAD
-=======
     def _line_is_comment(self, line):
         return line.strip() == '' or line[0] == '#'
 
->>>>>>> bb4a9966
     def _append_data_to_url(self, url, data):
         if url.find('?') != -1:
             return '%s&%s' % (url, data)
