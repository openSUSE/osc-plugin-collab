--- conflicted
+++ resolved
@@ -253,15 +253,10 @@
 
             if self._gnome_needs_update(oF_version, GF_version, upstream_version):
                 if is_submitted(package, submitted_packages):
-<<<<<<< HEAD
+                    if exclude_submitted:
+                        continue
                     GF_version = GF_version + ' (s)'
                     upstream_version = upstream_version + ' (s)'
-=======
-                    if exclude_submitted:
-                        continue
-                    GF_version = GF_version + '*'
-                    upstream_version = upstream_version + '*'
->>>>>>> 2339e129
                 if package in reserved_packages:
                     if exclude_reserved:
                         continue
@@ -279,13 +274,7 @@
         print >>sys.stderr, e.msg
         return
 
-<<<<<<< HEAD
-    del lines[0]
-
     print '%-32.32s | %-20.20s' % ('Package', 'Reserved by')
-=======
-    print '%-32.32s | %-12.12s' % ('Package', 'Reserved by')
->>>>>>> 2339e129
     print '---------------------------------+-------------'
 
     for (package, username) in reserved_packages:
@@ -314,32 +303,14 @@
 #######################################################################
 
 
-<<<<<<< HEAD
 def _gnome_reserve(self, packages, username):
-    url = 'http://tmp.vuntz.net/opensuse-packages/reserve.py'
-
     for package in packages:
         try:
-            fd = urllib2.urlopen(url + '?mode=set&user=' + username + '&package=' + package)
-        except urllib2.HTTPError, e:
-            print >>sys.stderr, 'Cannot reserve package ' + package + ': ' + e.msg
-            continue
-
-        line = fd.readline()
-        fd.close()
-=======
-def _gnome_reserve(self, package, username):
-    try:
-        self._gnome_web.reserve_package(package, username)
-    except self.OscGnomeWebError, e:
-        print >>sys.stderr, e.msg
-        return
->>>>>>> 2339e129
-
-        if line[:3] != '200':
-            print >>sys.stderr, 'Cannot reserve package ' + package + ': ' + line[4:-1]
-            return
-
+            self._gnome_web.reserve_package(package, username)
+        except self.OscGnomeWebError, e:
+            print >>sys.stderr, e.msg
+            continue        
+        
         print 'Package ' + package + ' reserved for 36 hours.'
         print 'Do not forget to unreserve the package when done with it:'
         print '    osc gnome unreserve ' + package
@@ -348,33 +319,15 @@
 #######################################################################
 
 
-<<<<<<< HEAD
 def _gnome_unreserve(self, packages, username):
-    url = 'http://tmp.vuntz.net/opensuse-packages/reserve.py'
     for package in packages:
         try:
-            fd = urllib2.urlopen(url + '?mode=unset&user=' + username + '&package=' + package)
-        except urllib2.HTTPError, e:
-            print >>sys.stderr, 'Cannot unreserve package ' + package + ': ' + e.msg
+            self._gnome_web.unreserve_package(package, username)
+        except self.OscGnomeWebError, e:
+            print >>sys.stderr, e.msg
             continue
         
-        line = fd.readline()
-        fd.close()
-        
-        if line[:3] != '200':
-            print >>sys.stderr, 'Cannot unreserve package ' + package + ': ' + line[4:-1]
-            return
-        
         print 'Package ' + package + ' unreserved.'
-=======
-def _gnome_unreserve(self, package, username):
-    try:
-        self._gnome_web.unreserve_package(package, username)
-    except self.OscGnomeWebError, e:
-        print >>sys.stderr, e.msg
-        return
-
-    print 'Package ' + package + ' unreserved.'
 
 
 #######################################################################
@@ -564,8 +517,6 @@
 # are valid links to o:F stuff.
 # We could also check that all packages maintained by gnome-maintainers
 # are in G:F.
->>>>>>> 2339e129
-
 
 #######################################################################
 
@@ -620,11 +571,7 @@
     # Check arguments validity
     if cmd in ['listreserved', 'lr', 'todo', 't']:
         min_args, max_args = 0, 0
-<<<<<<< HEAD
-    elif cmd in ['isreserved', 'ir']:
-=======
-    elif cmd in ['isreserved', 'ir', 'reserve', 'r', 'unreserve', 'u', 'update', 'up']:
->>>>>>> 2339e129
+    elif cmd in ['isreserved', 'ir', 'update', 'up']:
         min_args, max_args = 1, 1
     elif cmd in ['reserve', 'r', 'unreserve', 'u']:
         min_args = 1
@@ -654,14 +601,9 @@
         self._gnome_reserve(packages, conf.config['user'])
 
     elif cmd in ['unreserve', 'u']:
-<<<<<<< HEAD
         packages = args[1:]
         self._gnome_unreserve(packages, conf.config['user'])
-=======
-        package = args[1]
-        self._gnome_unreserve(package, conf.config['user'])
 
     elif cmd in ['update', 'up']:
         package = args[1]
         self._gnome_update(package, conf.config['apiurl'], conf.config['user'], reserve = opts.reserve)
->>>>>>> 2339e129
