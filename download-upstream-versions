#!/usr/bin/python
# vim: set ts=4 sw=4 et: coding=UTF-8

#
# Copyright (c) 2008, Novell, Inc.
# All rights reserved.
#
# Redistribution and use in source and binary forms, with or without
# modification, are permitted provided that the following conditions are met:
#
#  * Redistributions of source code must retain the above copyright notice,
#    this list of conditions and the following disclaimer.
#  * Redistributions in binary form must reproduce the above copyright notice,
#    this list of conditions and the following disclaimer in the documentation
#    and/or other materials provided with the distribution.
#  * Neither the name of the <ORGANIZATION> nor the names of its contributors
#    may be used to endorse or promote products derived from this software
#    without specific prior written permission.
#
# THIS SOFTWARE IS PROVIDED BY THE COPYRIGHT HOLDERS AND CONTRIBUTORS "AS IS"
# AND ANY EXPRESS OR IMPLIED WARRANTIES, INCLUDING, BUT NOT LIMITED TO, THE
# IMPLIED WARRANTIES OF MERCHANTABILITY AND FITNESS FOR A PARTICULAR PURPOSE
# ARE DISCLAIMED. IN NO EVENT SHALL THE COPYRIGHT OWNER OR CONTRIBUTORS BE
# LIABLE FOR ANY DIRECT, INDIRECT, INCIDENTAL, SPECIAL, EXEMPLARY, OR
# CONSEQUENTIAL DAMAGES (INCLUDING, BUT NOT LIMITED TO, PROCUREMENT OF
# SUBSTITUTE GOODS OR SERVICES; LOSS OF USE, DATA, OR PROFITS; OR BUSINESS
# INTERRUPTION) HOWEVER CAUSED AND ON ANY THEORY OF LIABILITY, WHETHER IN
# CONTRACT, STRICT LIABILITY, OR TORT (INCLUDING NEGLIGENCE OR OTHERWISE)
# ARISING IN ANY WAY OUT OF THE USE OF THIS SOFTWARE, EVEN IF ADVISED OF THE
# POSSIBILITY OF SUCH DAMAGE.
#
#
# (Licensed under the simplified BSD license)
#
# Parts of this code comes from convert-to-tarball.py (in the releng GNOME
# svn module), which has no license. Therefore, this script is not 100%
# under the BSD license.
#
#
# Authors: Vincent Untz <vuntz@novell.com>
#

import os
import socket
import sys
import time

import ftplib
import optparse
from posixpath import join as posixjoin # Handy for URLs
import re
from sgmllib import SGMLParser
import urllib2
import urlparse

try:
    from xml.etree import cElementTree as ET
except ImportError:
    import cElementTree as ET

import feedparser

from dissector_util import *


DIR_PARENT = '/tmp/obs-dissector'

if os.getenv('OBS_DISSECTOR_DIR') and os.getenv('OBS_DISSECTOR_DIR') != '':
    DIR_PARENT=os.getenv('OBS_DISSECTOR_DIR')


#######################################################################


def _line_is_comment(line):
    return line.strip() == '' or line[0] == '#'


#######################################################################


# Fix some locations to point to what are really downloads.
def _location_fix(location):
    sf_jp = re.compile('^http://sourceforge.jp/projects/([^/]+)/downloads/([^/]+)/([^/]+)$')

    match = sf_jp.match(location)
    if match:
        # Unfortunate, but there's no other solution than to use a specific
        # mirror
        return 'http://globalbase.dl.sourceforge.jp/%s/%s/%s' % (match.group(1), match.group(2), match.group(3))

    return location


#######################################################################


class UpstreamDownloadError(Exception):
    def __init__(self, value):
        self.msg = value

    def __str__(self):
        return repr(self.msg)


#######################################################################


# comes from convert-to-tarball.py
class urllister(SGMLParser):
    def reset(self):
        SGMLParser.reset(self)
        self.urls = []

    def start_a(self, attrs):
        href = [v for k, v in attrs if k=='href']
        if href:
            self.urls.extend(href)


#######################################################################


class svnurllister(SGMLParser):
    def reset(self):
        SGMLParser.reset(self)
        self.urls = []

    def start_file(self, attrs):
        href = [v for k, v in attrs if k=='href']
        if href:
            self.urls.extend(href)


#######################################################################


# based on code from convert-to-tarball.py
def _get_files_from_http(url):
    obj = urllib2.build_opener()

    # Get the files
    usock = obj.open(url)
    parser = urllister()
    parser.feed(usock.read())
    usock.close()
    parser.close()
    files = parser.urls

    return (url, files)


#######################################################################


# based on code from convert-to-tarball.py
def _get_files_from_ftp(url):
    parsed_url = urlparse.urlparse(url)

    ftp = ftplib.FTP(parsed_url.hostname)
    ftp.login(parsed_url.username or 'anonymous', parsed_url.password or '')
    ftp.cwd(parsed_url.path)
    files = ftp.nlst()
    ftp.quit()

    return (url, files)


#######################################################################


# based on code from convert-to-tarball.py
def _get_files_from_subdir_http(url, limit):
    obj = urllib2.build_opener()
    # Note that we accept directories called 1.x.X
    good_dir = re.compile('^(([0-9]+|[xX])\.)*([0-9]+|[xX])/?$')
    def hasdirs(x): return good_dir.search(x)
    def fixdirs(x): return re.sub(r'^((?:(?:[0-9]+|[xX])\.)*)([0-9]+|[xX])/?$', r'\1\2', x)
    location = url
    # Follow 302 codes when retrieving URLs, speeds up conversion by 60sec
    redirect_location = location
    while True:
        # Get the files
        usock = obj.open(redirect_location)
        parser = urllister()
        parser.feed(usock.read())
        usock.close()
        parser.close()
        files = parser.urls

        # Check to see if we need to descend to a subdirectory
        newdirs = filter(hasdirs, files)
        newdirs = map(fixdirs, newdirs)
        if newdirs:
            newdir = _get_latest_version(newdirs, limit)
            # This is a weird case, that we handled for compiz-fusion:
            # if the dir contains a subdir with the same name, then we stop
            # FIXME: make this an option in the metadata?
            if newdir == os.path.basename(redirect_location):
                break
            if not newdir:
                break

            redirect_location = posixjoin(usock.url, newdir)
            location = posixjoin(location, newdir)
        else:
            break

    return (location, files)


#######################################################################


def _get_files_from_svn(url):
    obj = urllib2.build_opener()

    # Get the files
    usock = obj.open(url)
    parser = svnurllister()
    parser.feed(usock.read())
    usock.close()
    parser.close()
    files = parser.urls

    return (url, files)


#######################################################################


# comes from convert-to-tarball.py
def _bigger_version(a, b):
    a_nums = a.split('.')
    b_nums = b.split('.')
    num_fields = min(len(a_nums), len(b_nums))
    for i in range(0,num_fields):
        if   int(a_nums[i]) > int(b_nums[i]):
            return a
        elif int(a_nums[i]) < int(b_nums[i]):
            return b
    if len(a_nums) > len(b_nums):
        return a
    else:
        return b


def _setup_limit(limit):
    limit_data = None

    if not limit:
        pass
    elif limit == 'no-odd-unstable':
        pass
    elif limit[:4] == 'max|':
        limit_data = limit[4:]
        limit = 'max'
    else:
        print >>sys.stderr, 'Unsupported limit: %s' % limit
        limit = None

    return (limit, limit_data)

def _respect_limit(version, limit, limit_data):
    if not limit:
        return True
    elif limit == 'no-odd-unstable':
        split_version = version.split('.')
        if len(split_version) <= 1:
            # not enough version data, so let's just say yes
            return True

        try:
            return int(split_version[1]) % 2 == 0
        except:
            # second element is not an int. Let's just say yes
            return True

    elif limit == 'max':
        # if the limit is exactly the same as the version we're looking at,
        # _bigger_version will return what we want
        return limit_data == _bigger_version(limit_data, version) and version != limit_data

    else:
        return False


def _get_latest_version(versions, limit):
    (limit, limit_data) = _setup_limit(limit)

    biggest = None
    for version in versions:
        if _respect_limit(version, limit, limit_data):
            biggest = version
            break

    if not biggest:
        return None

    for version in versions[versions.index(biggest) + 1:]:
        if _respect_limit(version, limit, limit_data) and version == _bigger_version(biggest, version):
            biggest = version

    return biggest


#######################################################################


def _all_indexes(list, item, shift = 0):
    try:
        i = list.index(item)
        i += shift
    except ValueError:
        return []

    subresult = _all_indexes(list[i+1:], item, i + 1)
    subresult.append(i)
    return subresult


# based on code from convert-to-tarball.py
def _get_version_from_files(modulename, location, files, limit):
    # Only include tarballs for the given module
    tarballs = [file for file in files if modulename in file]

    re_tarball = r'^.*'+modulename+'[_-](([0-9]+[\.\-])*[0-9]+)\.(?:tar.*|t[bg]z2?)$'
    # Don't include -beta -installer -stub-installer and all kinds of
    # other weird-named tarballs
    tarballs = filter(lambda t: re.search(re_tarball, t), tarballs)

    versions = map(lambda t: re.sub(re_tarball, r'\1', t), tarballs)

    if not len(versions):
        raise UpstreamDownloadError('No versions found')

    version = _get_latest_version(versions, limit)

    if not version:
        raise UpstreamDownloadError('No version found respecting the limits')

    indexes = _all_indexes(versions, version)
    # the list is not in the right order, because of the way we build the list
    indexes.reverse()

    latest = [tarballs[index] for index in indexes]

    tarballs = None
    if not tarballs:
        tarballs = [file for file in latest if file.endswith('.tar.bz2')]
    if not tarballs:
        tarballs = [file for file in latest if file.endswith('.tar.gz')]
    if not tarballs:
        tarballs = [file for file in latest if file.endswith('.tbz2')]
    if not tarballs:
        tarballs = [file for file in latest if file.endswith('.tgz')]

    if not tarballs:
        raise UpstreamDownloadError('No tarballs found for version %s' % version)

    # at this point, all the tarballs we have are relevant, so just take the
    # first one
    tarball = tarballs[0]

    if urlparse.urlparse(tarball).scheme != '':
        # full URI
        location = tarball
    else:
<<<<<<< HEAD
        location = urlparse.urljoin(location, tarball)
=======
        location = urlparse.urljoin(location + '/', tarball)
>>>>>>> bb4a9966

    return (location, version)


#######################################################################


def _get_version_from_sf_rss(modulename, id, limit):
    (limit, limit_data) = _setup_limit(limit)

    ids = id.split('|')
    url = 'http://sourceforge.net/export/rss2_projfiles.php?group_id=%s' % ids[0]
    if len(ids) > 1:
        url += '&package_id=%s' % ids[1]

    feed = feedparser.parse(url)

    version_re = re.compile('.* ((?:[0-9]+\.)*)([0-9]+) released.*')
    download_re = re.compile('<a href="([^"]*)">\[Download\]</a>')

    biggest = '0'
    location = None

    for entry in feed['entries']:
        version = version_re.sub(r'\1\2', entry.title)
        if version == entry.title:
            # could not apply regexp
            continue
        if not version == _bigger_version(version, biggest):
            continue
        if not _respect_limit(version, limit, limit_data):
            continue

        tarball_re = re.compile('%s-%s\.tar' % (modulename, version))
        match = tarball_re.search(entry.summary)
        if not match:
            continue

        match = download_re.search(entry.summary)
        if match:
            download_url = match.group(1)
        biggest = version
        location = download_url

    # if we have a link to the sf download page, look at this page
    if location:
        (location, files) = _get_files_from_http(location)

        good_files = [file for file in files if 'http://downloads.sourceforge.net/' in file]

        tarballs = None
        if not tarballs:
            tarballs = [file for file in good_files if '.tar.bz2' in file]
        if not tarballs:
            tarballs = [file for file in good_files if '.tar.gz' in file]

        if tarballs:
            # let's take the first tarball
            url = urlparse.urlparse(tarballs[0])
            if url.path[0] == '/':
                path = url.path[1:]
            else:
                path = url.path
            location = 'http://dl.sourceforge.net/sourceforge/%s' % path


    if biggest == '0' and location == None:
        biggest = None

    return (location, biggest)


#######################################################################


def _get_version_from_google_atom(project, limit):
    (limit, limit_data) = _setup_limit(limit)

    url = 'http://code.google.com/feeds/p/%s/downloads/basic' % project

    feed = feedparser.parse(url)

    version_re = re.compile('^.*[_-]((?:[0-9]+\.)*[0-9]+)\.tar.*')
    download_re = re.compile('<a href="([^"]*)">Download</a>')

    biggest = '0'
    location = None

    for entry in feed['entries']:
        match = version_re.match(entry.title)
        if not match:
            continue

        version = match.group(1)
        if not version == _bigger_version(version, biggest):
            continue
        if not _respect_limit(version, limit, limit_data):
            continue

        match = download_re.search(entry.content[0]['value'])
        if match:
            download_url = match.group(1)
        else:
            download_url = 'http://code.google.com/p/%s/downloads/list' % project
        biggest = version
        location = download_url

    if biggest == '0' and location == None:
        raise UpstreamDownloadError('No versions found')

    return (location, biggest)


#######################################################################


def _get_version_from_launchpad(project, limit):
    (limit, limit_data) = _setup_limit(limit)

    lp_ns = '{https://launchpad.net/rdf/launchpad#}'
    rdf_ns = '{http://www.w3.org/1999/02/22-rdf-syntax-ns#}'

    url = 'https://launchpad.net/%s/+rdf' % project
    series_re = re.compile('^/%s/((?:[0-9]+\.)*[0-9]+)/\+rdf$' % project)
    series_biggest = '0'

    fd = urllib2.urlopen(url)
    root = ET.parse(fd).getroot().find(lp_ns + 'Product')
    fd.close()

    for node in root.findall(lp_ns + 'series'):
        product = node.find(lp_ns + 'ProductSeries')
        if not product:
            continue
        specified = product.find(lp_ns + 'specifiedAt')
        series = specified.get(rdf_ns + 'resource')
        match = series_re.match(series)
        if not match:
            continue
        series_version = match.group(1)

        if not _respect_limit(series_version, limit, limit_data):
            continue

        if series_version == _bigger_version(series_version, series_biggest):
            series_biggest = series_version

    if series_biggest == '0':
        raise UpstreamDownloadError('No versions found')


    url = 'https://launchpad.net/%s/%s/+rdf' % (project, series_biggest)
    release_re = re.compile('^/%s/%s/((?:[0-9]+\.)*[0-9]+)/\+rdf$' % (project, series_biggest))
    biggest = '0'

    fd = urllib2.urlopen(url)
    root = ET.parse(fd).getroot().find(lp_ns + 'ProductSeries')
    fd.close()

    for node in root.findall(lp_ns + 'release'):
        productrelease = node.find(lp_ns + 'ProductRelease')
        if not product:
            continue
        specified = productrelease.find(lp_ns + 'specifiedAt')
        release = specified.get(rdf_ns + 'resource')
        match = release_re.match(release)
        if not match:
            continue
        version = match.group(1)

        if not _respect_limit(version, limit, limit_data):
            continue

        if version == _bigger_version(version, biggest):
            biggest = version

    # TODO: this is blocked by https://bugs.launchpad.net/bugs/268359
    location = None

    if biggest == '0':
        raise UpstreamDownloadError('No versions found')

    return (location, biggest)


#######################################################################


def get_upstream_version(modulename, method, additional_info, limit):
    if method not in [ 'upstream', 'ftpls', 'httpls', 'dualhttpls', 'subdirhttpls', 'svnls', 'sf', 'google', 'lp' ]:
        print >>sys.stderr, 'Unsupported method: %s' % method
        return (None, None)

    if method == 'upstream':
        return (None, '--')

    elif method == 'ftpls':
        (location, files) = _get_files_from_ftp(additional_info)
        return _get_version_from_files(modulename, location, files, limit)

    elif method == 'httpls':
        (location, files) = _get_files_from_http(additional_info)
        return _get_version_from_files(modulename, location, files, limit)

    elif method == 'dualhttpls':
        (url1, url2) = additional_info.split('|')
        (location1, files1) = _get_files_from_http(url1)
        (location2, files2) = _get_files_from_http(url2)
        try:
            (location1, version1) = _get_version_from_files(modulename, location1, files1, limit)
        except UpstreamDownloadError:
            (location1, version1) = (None, None)

        try:
            (location2, version2) = _get_version_from_files(modulename, location2, files2, limit)
        except UpstreamDownloadError:
            (location2, version2) = (None, None)

        if version1 and version2 and version1 == _bigger_version(version1, version2):
            return (location1, version1)
        elif version1 and version2:
            return (location2, version2)
        elif version1:
            return (location1, version1)
        elif version2:
            return (location2, version2)
        else:
            raise UpstreamDownloadError('No versions found')

    elif method == 'subdirhttpls':
        (location, files) = _get_files_from_subdir_http(additional_info, limit)
        return _get_version_from_files(modulename, location, files, limit)

    elif method == 'svnls':
        (location, files) = _get_files_from_svn(additional_info)
        return _get_version_from_files(modulename, location, files, limit)

    elif method == 'sf':
        return _get_version_from_sf_rss(modulename, additional_info, limit)

    elif method == 'google':
        return _get_version_from_google_atom(additional_info, limit)

    elif method == 'lp':
        return _get_version_from_launchpad(additional_info, limit)


#######################################################################


def parse_limits(limits_file):
    retval = {}

    if not os.path.exists(limits_file) or not os.path.isfile(limits_file):
        return retval

    file = open(limits_file)
    lines = file.readlines()
    file.close()

    for line in lines:
        if _line_is_comment(line):
            continue

        data = line[:-1].split(':', 2)
        retval[data[0]] = data[1]

    return retval


#######################################################################


def parse_data(data_file):
    retval = {}

    if not os.path.exists(data_file) or not os.path.isfile(data_file):
        return retval

    file = open(data_file)
    lines = file.readlines()
    file.close()

    for line in lines:
        if _line_is_comment(line):
            continue

        data = line[:-1].split(':', 3)
        if data[0] != 'nonfgo':
            continue

        if data[2] != '':
            version = data[2]
        else:
            version = None

        if data[3] != '':
            location = data[3]
        else:
            location = None

        retval[data[1]] = (version, location)

    return retval


#######################################################################


def main(args):
    parser = optparse.OptionParser()

    parser.add_option('--debug', dest='debug',
                      help='only handle the argument as input and output the result')
    parser.add_option('--directory', dest='dir',
                      help='directory where to find data and save data')
    parser.add_option('--save-file', dest='save',
                      help='path to the file where the results will be written')
    parser.add_option('--upstream-limits', dest='upstream_limits',
                      help='path to the upstream limits data file')
    parser.add_option('--upstream-tarballs', dest='upstream_tarballs',
                      help='path to the upstream tarballs data file')
    parser.add_option('--fast-update', action='store_true',
                      default=False, dest='fast_update',
                      help='when available, use old saved data instead of looking for new data (limits will be ignored)')
    parser.add_option('--use-old-as-fallback', action='store_true',
                      default=False, dest='fallback',
                      help='if available, use old saved data as a fallback for when we cannot find new data (limits will be ignored for the fallback case)')
    parser.add_option('--only-if-old', action='store_true',
                      default=False, dest='only_if_old',
                      help='execute only if the pre-existing result file is older than 10 hours')

    (options, args) = parser.parse_args()

    fallback_data = {}

    if options.dir:
        directory = options.dir
    else:
        directory = DIR_PARENT

    if options.upstream_limits:
        limit_file = options.upstream_limits
    else:
        limit_file = os.path.join(directory, 'upstream-limits.txt')

    limits = parse_limits(limit_file)

    if options.debug:
        lines = [ options.debug + '\n' ]
        out = sys.stdout

    else:
        if options.upstream_tarballs:
            upstream_file = options.upstream_tarballs
        else:
            upstream_file = os.path.join(directory, 'upstream-tarballs.txt')

        if options.save:
            save_file = options.save
        else:
            save_file = os.path.join(directory, 'versions-non-fgo')

        if not os.path.exists(upstream_file):
            print >>sys.stderr, 'Upstream data file %s does not exist.' % upstream_file
            sys.exit(1)
        elif not os.path.isfile(upstream_file):
            print >>sys.stderr, 'Upstream data file %s is not a regular file.' % upstream_file
            sys.exit(1)

        if os.path.exists(save_file):
            if not os.path.isfile(save_file):
                print >>sys.stderr, 'Save file %s is not a regular file.' % save_file
                sys.exit(1)
            if options.only_if_old:
                stats = os.stat(save_file)
                # Quit if it's less than 10-hours old
                if time.time() - stats.st_mtime < 3600 * 10:
                    sys.exit(0)

            if options.fallback or options.fast_update:
                fallback_data = parse_data(save_file)
        else:
            safe_mkdir_p(os.path.dirname(save_file))

        file = open(upstream_file)
        lines = file.readlines()
        file.close()

        out = open(save_file, 'w')

    # The default timeout is just too long. Use 10 seconds instead.
    socket.setdefaulttimeout(10)

    for line in lines:
        if _line_is_comment(line):
            continue

        (location, version) = (None, None)

        (modulename, method, additional_info) = line[:-1].split(':', 2)

        if options.fast_update and fallback_data.has_key(modulename) and fallback_data[modulename][0]:
            # fast update: we don't download data if we have something in cache
            pass
        else:
            if limits.has_key(modulename):
                limit = limits[modulename]
            else:
                limit = None

            try:
                (location, version) = get_upstream_version(modulename, method, additional_info, limit)
            except urllib2.URLError, e:
                print >>sys.stderr, 'Error when downloading information about %s: %s' % (modulename, e)
            except urllib2.HTTPError, e:
                print >>sys.stderr, 'Error when downloading information about %s: server sent %s' % (modulename, e.code)
            except ftplib.all_errors, e:
                print >>sys.stderr, 'Error when downloading information about %s: %s' % (modulename, e)
            except UpstreamDownloadError, e:
                print >>sys.stderr, 'No matching tarball found for %s: %s' % (modulename, e.msg)

        if fallback_data.has_key(modulename):
            fallback_version = fallback_data[modulename][0]
            fallback_location = fallback_data[modulename][1]

            if not version and not location:
                version = fallback_version
                location = fallback_location
            elif not version and location == fallback_location:
                version = fallback_version
            elif not location and version == fallback_version:
                location = fallback_location

        if version == '--':
            cat = 'upstream'
        else:
            cat = 'nonfgo'

        if location:
            location = _location_fix(location)

        if version and location:
            out.write('%s:%s:%s:%s\n' % (cat, modulename, version, location))
        elif version:
            out.write('%s:%s:%s:\n' % (cat, modulename, version))
        elif location:
            out.write('%s:%s::%s\n' % (cat, modulename, location))
        else:
            out.write('%s:%s::\n' % (cat, modulename))

    if not options.debug:
        out.close()


if __name__ == '__main__':
    try:
      main(sys.argv)
    except KeyboardInterrupt:
      pass<|MERGE_RESOLUTION|>--- conflicted
+++ resolved
@@ -366,11 +366,7 @@
         # full URI
         location = tarball
     else:
-<<<<<<< HEAD
-        location = urlparse.urljoin(location, tarball)
-=======
         location = urlparse.urljoin(location + '/', tarball)
->>>>>>> bb4a9966
 
     return (location, version)
 
